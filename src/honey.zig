--- conflicted
+++ resolved
@@ -7,11 +7,7 @@
 pub const Bytecode = @import("compiler/Bytecode.zig");
 pub const Vm = @import("vm/Vm.zig");
 
-<<<<<<< HEAD
-pub const version = "0.1.0";
-=======
 pub const version = "0.1.1";
->>>>>>> 182ad47f
 
 pub fn tokenize(input: []const u8, allocator: std.mem.Allocator, source_name: ?[]const u8) Lexer.Data.Error!Lexer.Data {
     var lexer = Lexer.init(input, allocator, source_name);
@@ -42,13 +38,6 @@
         .file => |file| try file.handle.readToEndAlloc(arena.allocator(), std.math.maxInt(usize)),
     };
 
-<<<<<<< HEAD
-    var parser = Parser.init(tokens, .{ .ally = arena.allocator(), .error_writer = std.io.getStdErr().writer().any() });
-    defer parser.deinit();
-
-    const data = parser.parse() catch |err| {
-        parser.report(options.error_writer.any());
-=======
     const lex_data = try tokenize(input, arena.allocator(), if (source == .file) source.file.name else null);
 
     var parser = Parser.init(lex_data, .{
@@ -59,7 +48,6 @@
 
     const parsed_data = parser.parse() catch |err| {
         parser.report();
->>>>>>> 182ad47f
         return err;
     };
 
@@ -109,17 +97,10 @@
     var arena = std.heap.ArenaAllocator.init(options.allocator);
     var vm = Vm.init(result.data, arena.allocator(), .{
         .dump_bytecode = options.dump_bytecode,
-<<<<<<< HEAD
-        .writer = std.io.getStdErr().writer().any(),
-    });
-    vm.run() catch |err| {
-        vm.reportErrors(options.error_writer.any());
-=======
         .error_writer = options.error_writer,
     });
     vm.run() catch |err| {
         vm.reportErrors();
->>>>>>> 182ad47f
         return err;
     };
     return Result(Vm){ .data = vm, .arena = arena };
