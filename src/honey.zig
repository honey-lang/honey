const std = @import("std");
pub const Lexer = @import("lexer/Lexer.zig");
pub const TokenData = @import("lexer/token.zig").TokenData;
pub const ast = @import("parser/ast.zig");
pub const Parser = @import("parser/Parser.zig");
pub const Compiler = @import("compiler/Compiler.zig");
pub const Bytecode = @import("compiler/Bytecode.zig");
pub const Vm = @import("vm/Vm.zig");

pub const version = "0.0.1";

pub fn tokenize(input: []const u8, allocator: std.mem.Allocator) ![]const TokenData {
    var lexer = Lexer.init(input, allocator);
    errdefer lexer.deinit();
    _ = try lexer.readAll();
    return try lexer.tokens.toOwnedSlice();
}

/// The source of the input to be parsed.
pub const Source = union(enum) {
    file: std.fs.File,
    string: []const u8,
};

pub const ParseOptions = struct {
    allocator: std.mem.Allocator,
    error_writer: std.fs.File.Writer,
};

pub fn parse(source: Source, options: ParseOptions) !Result(ast.Program) {
    var arena = std.heap.ArenaAllocator.init(options.allocator);
    errdefer arena.deinit();

    const input: []const u8 = switch (source) {
        .string => |string| string,
        .file => |file| try file.readToEndAlloc(arena.allocator(), std.math.maxInt(usize)),
    };
    const tokens = try tokenize(input, arena.allocator());

    var parser = Parser.init(tokens, .{ .ally = arena.allocator(), .error_writer = std.io.getStdErr().writer().any() });
    defer parser.deinit();

    const data = parser.parse() catch |err| {
        parser.report(options.error_writer.any());
        return err;
    };

    return Result(ast.Program){
        .data = data,
        .arena = arena,
    };
}

pub const CompileOptions = struct {
    allocator: std.mem.Allocator,
    error_writer: std.fs.File.Writer,
};

pub fn compile(source: Source, options: CompileOptions) !Result(Bytecode) {
    const result = try parse(source, .{
        .allocator = options.allocator,
        .error_writer = options.error_writer,
    });
    var arena = result.arena;
    var compiler = Compiler.init(arena.allocator(), result.data);

    const program = compiler.compile() catch |err| {
        compiler.diagnostics.dump(options.error_writer);
        return err;
    };

    return Result(Bytecode){
        .data = program,
        .arena = result.arena,
    };
}

pub const RunOptions = struct {
    allocator: std.mem.Allocator,
    error_writer: std.fs.File.Writer,
    dump_bytecode: bool = false,
};

pub fn run(source: Source, options: RunOptions) !Result(Vm) {
    const result = try compile(source, .{
        .allocator = options.allocator,
        .error_writer = options.error_writer,
    });
    defer result.deinit();

    var arena = std.heap.ArenaAllocator.init(options.allocator);
    var vm = Vm.init(result.data, arena.allocator(), .{
        .dump_bytecode = options.dump_bytecode,
        .writer = std.io.getStdErr().writer().any(),
    });
    vm.run() catch |err| {
<<<<<<< HEAD
        vm.report(options.error_writer.any());
=======
        vm.reportErrors(options.error_writer);
>>>>>>> c8a8a1b2
        return err;
    };
    return Result(Vm){ .data = vm, .arena = arena };
}

/// A result type that holds a value and an arena allocator.
/// Can be used to easily free the data allocated.
pub fn Result(comptime T: type) type {
    return struct {
        data: T,
        arena: std.heap.ArenaAllocator,

        pub fn deinit(self: @This()) void {
            self.arena.deinit();
        }
    };
}<|MERGE_RESOLUTION|>--- conflicted
+++ resolved
@@ -94,11 +94,7 @@
         .writer = std.io.getStdErr().writer().any(),
     });
     vm.run() catch |err| {
-<<<<<<< HEAD
-        vm.report(options.error_writer.any());
-=======
-        vm.reportErrors(options.error_writer);
->>>>>>> c8a8a1b2
+        vm.reportErrors(options.error_writer.any());
         return err;
     };
     return Result(Vm){ .data = vm, .arena = arena };
