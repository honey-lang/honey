const std = @import("std");
const utils = @import("../utils/utils.zig");
const honey = @import("../honey.zig");

const token = @import("../lexer/token.zig");

const Compiler = @import("../compiler/Compiler.zig");
const opcodes = @import("../compiler/opcodes.zig");
const Opcode = opcodes.Opcode;
const Bytecode = @import("../compiler/Bytecode.zig");
const Value = @import("../compiler/value.zig").Value;

const Self = @This();

const HexFormat = "0x{x:0<2}";

/// The potential errors that can occur during execution
const VmError = error{
    /// `OutOfMemory` is returned when the VM runs out of memory
    OutOfMemory,
    /// `StackOverflow` is returned when the stack overflows its bounds
    StackOverflow,
    /// `StackUnderflow` is returned when the a pop is attempted on an empty stack
    StackUnderflow,
    /// `InvalidOpcode` is returned when an invalid opcode is encountered
    InvalidOpcode,
    /// `VariableNotFound` is returned when a variable is not found in the VM
    VariableNotFound,
    /// `UnhandledInstruction` is returned when an instruction is encountered that is not handled
    UnhandledInstruction,
    /// `OutOfProgramBounds` is returned when the program counter goes out of bounds
    OutOfProgramBounds,
    /// `InvalidNumberType` is returned when a fetch is attempted with an invalid number type
    InvalidNumberType,
    /// `UnexpectedValueType` is returned when the type of a value is not what was expected
    UnexpectedValueType,
    /// `ListAccessOutOfBounds` is returned when a program attempts to access a list value out of bounds
    ListAccessOutOfBounds,
    /// `InvalidListKey` is returned when a program attempts to access a list value via a non-number value
    InvalidListKey,
    /// `GenericError` is returned when an error occurs that does not fit into any other category
    GenericError,
};

/// The list used to keep track of objects in the VM
const ObjectList = std.SinglyLinkedList(*Value);
/// The map type used for variables in the VM
const VariableMap = std.StringArrayHashMap(Value);
/// The shape of the built-in functions in the VM
const BuiltinFn = *const fn (*Self, []const Value) anyerror!?Value;
/// A small struct to keep track of the current iterator
const Iterator = struct {
    index: usize,
    iterable: *Value,

    pub fn len(self: *Iterator) usize {
        return switch (self.iterable.*) {
            .list => |list| list.count(),
            .dict => |dict| dict.count(),
            inline else => std.debug.panic("Unhandled iterable type: {s}", .{@tagName(self.iterable.*)}),
        };
    }

    /// Returns true if the iterator has a next value
    pub fn hasNext(self: *Iterator) bool {
        return self.index < self.len();
    }

    /// Returns the value at the given index
    fn get(self: *Iterator, index: usize) ?Value {
        return switch (self.iterable.*) {
            .list => |list| list.get(index),
            .dict => |dict| dict.get(dict.keys()[index]),
            inline else => unreachable,
        };
    }

    /// Returns the next value in the iterator or null if there are no more values
    pub fn next(self: *Iterator) void {
        self.index += 1;
    }

    /// Returns the current value in the iterator or null if there are no more values
    pub fn currentValue(self: *Iterator) ?Value {
        return self.get(self.index);
    }

    /// Returns the current key in the iterator or null if there are no more values
    pub fn currentKey(self: *Iterator) ?Value {
        return switch (self.iterable.*) {
            .list => .{ .number = @floatFromInt(self.index) },
            .dict => |dict| .{ .string = dict.keys()[self.index] },
            inline else => unreachable,
        };
    }
};

const CurrentInstructionData = struct { opcode: Opcode, program_counter: usize };

/// The allocator used for memory allocation in the VM
ally: std.mem.Allocator,
/// The bytecode object for the VM
bytecode: Bytecode,
/// The objects allocated in the arena for the VM (used for GC)
objects: ObjectList = .{},
/// The global constants in the VM
global_constants: VariableMap,
/// The global variables in the VM
global_variables: VariableMap,
/// Built-in functions for the VM
builtins: std.StringArrayHashMap(BuiltinFn),
/// Diagnostics for the VM
diagnostics: utils.Diagnostics,
/// Whether the VM is running or not
running: bool = true,
/// Where the program is currently executing
program_counter: usize = 0,
/// The current instruction being executed
current_instruction_data: CurrentInstructionData = .{
    .opcode = undefined,
    .program_counter = 0,
},
/// The stack pointer
stack_pointer: usize = 0,
/// The stack itself
stack: utils.Stack(Value),
/// Holds the last value popped from the stack
last_popped: ?Value = null,
/// The currently active iterators
active_iterator_stack: utils.Stack(Iterator),
/// The index of the currently active iterator
active_iterator_index: ?usize = null,
/// The virtual machine options
options: VmOptions,
/// The writer to use for output and debugging
writer: std.io.AnyWriter,

/// The options for the virtual machine
pub const VmOptions = struct {
    /// If enabled, it will dump the bytecode into stderr before running the program
    dump_bytecode: bool = false,
<<<<<<< HEAD
    writer: std.io.AnyWriter,
=======
    /// The writer used for reporting errors
    error_writer: std.io.AnyWriter,
>>>>>>> 182ad47f
};

/// Initializes the VM with the needed values
pub fn init(bytecode: Bytecode, ally: std.mem.Allocator, options: VmOptions) Self {
    var self = Self{
        .ally = ally,
        .bytecode = bytecode,
        .global_constants = VariableMap.init(ally),
        .global_variables = VariableMap.init(ally),
        .builtins = std.StringArrayHashMap(BuiltinFn).init(ally),
        .diagnostics = utils.Diagnostics.init(ally),
        .stack = utils.Stack(Value).init(ally),
        .active_iterator_stack = utils.Stack(Iterator).init(ally),
        .options = options,
        .writer = options.writer,
    };
    self.addBuiltinLibrary(@import("../builtins.zig"));
    return self;
}

/// Deinitializes the VM
pub fn deinit(self: *Self) void {
    self.active_iterator_stack.deinit();
    self.stack.deinit();
    self.diagnostics.deinit();
    self.builtins.deinit();
    self.global_constants.deinit();
    self.global_variables.deinit();
}

/// Returns the allocator attached to the arena
pub fn allocator(self: *Self) std.mem.Allocator {
    return self.ally;
}

/// Collects garbage in the VM
fn collectGarbage(self: *Self) VmError!void {
    while (self.objects.popFirst()) |node| {
        switch (node.data.*) {
            .string => self.allocator().free(node.data.string),
            .identifier => self.allocator().free(node.data.identifier),
            inline else => {
                self.report("Unhandled object type encountered during garbage collection: {s}", .{@tagName(node.data.*)});
                return VmError.GenericError;
            },
        }
        self.allocator().destroy(node.data);
    }
}

/// Pushes an object onto the object list
fn trackObject(self: *Self, data: *Value) VmError!void {
    const node = self.allocator().create(ObjectList.Node) catch |err| {
        self.report("Failed to allocate memory for object list node: {any}", .{err});
        return VmError.OutOfMemory;
    };
    node.* = .{ .data = data, .next = self.objects.first };

    self.objects.prepend(node);
}

/// Creates a string object in the VM
pub fn createString(self: *Self, value: []const u8) !Value {
    const string = self.allocator().dupe(u8, value) catch |err| {
        self.report("Failed to allocate memory for string: {any}", .{err});
        return VmError.OutOfMemory;
    };

    const created = self.allocator().create(Value) catch |err| {
        self.report("Failed to allocate memory for string concatenation: {any}", .{err});
        return error.OutOfMemory;
    };

    created.* = .{ .string = string };

    // track object for GC
    try self.trackObject(created);
    return created.*;
}

/// Adds all public functions from the import as a built-in library
/// All built-ins are represented as a top-level call (e.g., `pub fn print` turns into `@print`)
pub fn addBuiltinLibrary(self: *Self, comptime import: type) void {
    const decls = @typeInfo(import).Struct.decls;
    inline for (decls) |decl| {
        const DeclType = @TypeOf(@field(import, decl.name));
        const decl_type_info = @typeInfo(DeclType);
        // validate that the declaration is a function
        // todo: we can use this for mapping native functions to a call in the VM
        // to do so, we'll inspect the params of the function and generate a new function that takes a slice of values,
        // maps them to the correct types, and then calls the native function
        // e.g., pub fn print(data: []const u8) will turn into a function with the parameters (vm: *Vm, args: []const Value)
        if (decl_type_info != .Fn) {
            continue;
        }
        self.builtins.put(decl.name, @field(import, decl.name)) catch unreachable;
    }
}

/// Returns the last value popped from the stack
pub fn getLastPopped(self: *Self) ?Value {
    return self.last_popped;
}

/// Runs the VM
pub fn run(self: *Self) VmError!void {
    if (self.options.dump_bytecode) {
        self.writer.writeAll("------------ Bytecode ------------\n") catch unreachable;
        self.bytecode.dump(self.writer) catch unreachable;
        self.writer.writeAll("----------------------------------\n") catch unreachable;
    }
    while (self.running and self.program_counter < self.bytecode.instructions.len) {
        const pc = self.program_counter;
        const instruction = try self.fetchInstruction();
        self.current_instruction_data = .{ .opcode = instruction, .program_counter = pc };
        try self.execute(instruction);
    }
}

/// Executes the instruction
fn execute(self: *Self, instruction: Opcode) VmError!void {
    if (!self.running) {
        return;
    }

    // if (self.objects.len() > 10240) {
    //     std.debug.print("Collecting garbage...\n", .{});
    //     try self.collectGarbage();
    // }

    switch (instruction) {
        .@"return" => {
            // todo: handle return values from functions
            self.running = false;
            return;
        },
        .@"const" => {
            const constant = try self.fetchConstant();
            try self.pushOrError(constant);
        },
        .list => {
            const len = try self.fetchNumber(u16);

            var list = Value.ListMap.init(self.allocator());

            for (0..len) |index| {
                var value = try self.popOrError();
                // if it is heap-allocated, we need to initalize it
                switch (value) {
                    .string => |string| value = try self.createString(string),
                    .list => |_| {},
                    else => {},
                }
                try list.put(index, value);
            }
            try self.pushOrError(.{ .list = list });
        },
        .dict => {
            const len = try self.fetchNumber(u16);
            var dict = Value.DictMap.init(self.allocator());

            for (0..len) |_| {
                const value = try self.popOrError();
                const key = try self.popOrError();
                try dict.put(key.string, value);
            }
            try self.pushOrError(.{ .dict = dict });
        },
        // constant value instructions
        .true => try self.pushOrError(Value.True),
        .false => try self.pushOrError(Value.False),
        .null => try self.pushOrError(Value.Null),
        .void => try self.pushOrError(Value.Void),
        .pop => _ = try self.popOrError(),
        // operation instructions
        .add, .sub, .mul, .div, .mod, .pow => try self.executeArithmetic(instruction),
        .eql, .neql, .@"and", .@"or" => try self.executeLogical(instruction),
        .gt, .gt_eql, .lt, .lt_eql => try self.executeComparison(instruction),
        .neg => {
            const value = try self.popOrError();
            if (value != .number) {
                self.report("Attempted to negate non-number value: {s}", .{value});
                return VmError.UnexpectedValueType;
            }
            try self.pushOrError(.{ .number = -value.number });
        },
        .not => {
            const value = try self.popOrError();
            if (value != .boolean) {
                self.report("Attempted to negate non-boolean value: {s}", .{value});
                return VmError.UnexpectedValueType;
            }
            try self.pushOrError(nativeBoolToValue(!value.boolean));
        },
        // jump instructions
        .jump_if_false => {
            const index = try self.fetchNumber(u16);
            const value = try self.popOrError();
            if (!value.boolean) self.program_counter += index;
        },
        .jump => {
            const index = try self.fetchNumber(u16);
            self.program_counter += index;
        },
        .loop => {
            const offset = try self.fetchNumber(u16);
            self.program_counter -= offset;
        },
        .declare_const, .declare_var => {
            const decl_name = try self.fetchConstant();
            const value = try self.popOrError();

            const map = if (instruction == .declare_const) &self.global_constants else &self.global_variables;
            const map_name = if (instruction == .declare_const) "constant" else "variable";
            if (map.contains(decl_name.identifier)) {
                self.report("Global {s} already declared: {s}", .{
                    map_name,
                    decl_name.identifier,
                });
                return VmError.GenericError;
            }

            map.putNoClobber(decl_name.identifier, value) catch |err| {
                self.report("Failed to declare global {s}: {any}", .{ map_name, err });
                return VmError.GenericError;
            };
        },
        .set_global => {
            const variable_name = try self.fetchConstant();

            if (!self.global_variables.contains(variable_name.identifier)) {
                // check if it's a constant & error if it is
                if (self.global_constants.contains(variable_name.identifier)) {
                    self.report("Unable to reassign constant: {s}", .{variable_name.identifier});
                    return VmError.GenericError;
                }
                self.report("Variable not found: {s}", .{variable_name.identifier});
                return VmError.VariableNotFound;
            }
            const value = try self.popOrError();
            self.global_variables.put(variable_name.identifier, value) catch |err| {
                self.report("Failed to set global variable: {any}", .{err});
                return error.GenericError;
            };
        },
        .set_local => {
            const offset = try self.fetchNumber(u16);
            const value = self.stack.pop() catch {
                self.report("Local variable not found at offset {d}", .{offset});
                return VmError.GenericError;
            };
            // std.debug.print("- Setting local variable at offset {d}: {s}\n", .{ offset, value });

            self.stack.set(offset, value) catch |err| {
                self.report("Failed to set local variable at offset {d}: {any}", .{ offset, err });
                return VmError.GenericError;
            };
        },
        .get_global => {
            const global_name = try self.fetchConstant();

            const value = if (self.global_variables.get(global_name.identifier)) |global|
                global
            else if (self.global_constants.get(global_name.identifier)) |constant|
                constant
            else {
                // todo: builtin variables
                self.report("Variable not found: {s}", .{global_name.identifier});
                return VmError.GenericError;
            };
            try self.pushOrError(value);
        },
        .get_local => {
            const offset = try self.fetchNumber(u16);
            const value = self.stack.get(offset) catch {
                self.report("Local variable not found at offset {d}", .{offset});
                return VmError.GenericError;
            };
            // std.debug.print("* Getting local variable at offset {d}: {s}\n", .{ offset, value });

            try self.pushOrError(value);
        },
        .get_index => {
            const index_value = try self.popOrError();
            const value = try self.popOrError();

            switch (value) {
                .list => {
                    if (index_value != .number) {
                        self.report("Expected index to be a number but got {s}", .{index_value});
                        return VmError.InvalidListKey;
                    }
                    if (@floor(index_value.number) != index_value.number) {
                        self.report("Expected index to be an integer but got {s}", .{index_value});
                        return VmError.GenericError;
                    }
                    const index: usize = @intFromFloat(index_value.number);
                    try self.pushOrError(value.list.get(index) orelse Value.Null);
                },
                .dict => try self.pushOrError(value.dict.get(index_value.string) orelse Value.Null),
                inline else => {
                    self.report("Expected expression to be a list or dictionary but got {s}", .{value});
                    return VmError.GenericError;
                },
            }
        },
        .set_index => {
            const new_value = try self.popOrError();
            // fetch list, fetch index, update at index with new expression
            const index_value = try self.popOrError();

            var value = self.stack.peekPtr() catch unreachable;
            switch (value.*) {
                .list => {
                    if (index_value != .number) {
                        self.report("Expected list key to be number but got {s}", .{index_value});
                        return VmError.InvalidListKey;
                    }
                    const index: usize = @intFromFloat(index_value.number);
                    try value.list.put(index, new_value);
                },
                .dict => {
                    if (index_value != .string) {
                        self.report("Expected dictionary key to be string but got {s}", .{index_value});
                        return VmError.GenericError;
                    }
                    try value.dict.put(index_value.string, new_value);
                },
                inline else => {
                    self.report("Expected list or dictionary but got {s}", .{value});
                    return VmError.GenericError;
                },
            }
        },
        .set_member => {
            const new_value = try self.popOrError();
            // fetch list, fetch index, update at index with new expression
            const index_value = try self.popOrError();

            var value = self.stack.peekPtr() catch unreachable;
            try value.dict.put(index_value.string, new_value);
        },
        .get_member => {
            // self.stack.dump();
            const index_value = try self.popOrError();
            const value = try self.popOrError();

            // self.stack.dump();

            try self.pushOrError(value.dict.get(index_value.string) orelse Value.Null);
        },
        .call_builtin => {
            const builtin = try self.fetchConstant();
            const arg_count = try self.fetchNumber(u16);
            var args_list = std.ArrayList(Value).init(self.allocator());
            for (0..arg_count) |_| {
                const arg = try self.popOrError();
                args_list.append(arg) catch |err| {
                    self.report("Failed to append argument to builtin arguments: {any}", .{err});
                    return VmError.GenericError;
                };
            }
            const args = args_list.toOwnedSlice() catch |err| {
                self.report("Failed to convert arguments to owned slice: {any}", .{err});
                return VmError.GenericError;
            };
            defer self.allocator().free(args);
            std.mem.reverse(Value, args);
            const run_func = self.builtins.get(builtin.identifier) orelse {
                self.report("Builtin not found: @{s}", .{builtin.identifier});
                return VmError.GenericError;
            };
            const output = run_func(self, args) catch return VmError.GenericError;
            try self.pushOrError(if (output) |value| value else Value.Void);
        },
        .iterable_begin => {
            var iterable = self.stack.peek() catch {
                self.report("Expected iterable to begin but stack was empty", .{});
                return VmError.StackUnderflow;
            };
            switch (iterable) {
                .list, .dict => {},
                inline else => {
                    self.report("Expected iterable to begin but got {s}", .{iterable});
                    return VmError.GenericError;
                },
            }
            try self.setActiveIterator(.{ .index = 0, .iterable = &iterable });
        },
        .iterable_next => {
            var iterator = try self.getActiveIterator();
            iterator.next();

            // std.debug.print("Iterating over {s} at index {d}\n", .{ iterator.iterable, iterator.index });
        },
        .iterable_has_next => {
            var iterator = try self.getActiveIterator();
            try self.pushOrError(nativeBoolToValue(iterator.hasNext()));
            // self.stack.dump();
        },
        .iterable_value => {
            var iterator = try self.getActiveIterator();
            try self.pushOrError(iterator.currentValue() orelse Value.Null);
        },
        .iterable_key => {
            var iterator = try self.getActiveIterator();
            try self.pushOrError(iterator.currentKey() orelse Value.Null);
        },
        .iterable_end => {
            try self.removeActiveIterator();
        },
        // inline else => {
        //     self.diagnostics.report("Unhandled instruction encountered (" ++ HexFormat ++ ") at PC {d}: {s}", .{
        //         instruction.byte(),
        //         self.program_counter,
        //         @tagName(instruction),~
        //     });
        //     return error.UnhandledInstruction;
        // },
    }
}

const ReportedToken = token.TokenData{
    .token = .{ .invalid = '\x00' },
    .position = .{ .start = 0, .end = 0 },
};

pub fn report(self: *Self, comptime fmt: []const u8, args: anytype) void {
    // todo: we need to manage tokens in the compiler & vm somehow
    self.diagnostics.report("[pc: {x:0>4} | op: .{s}]: " ++ fmt, utils.mergeTuples(.{
        .{ self.current_instruction_data.program_counter, @tagName(self.current_instruction_data.opcode) },
        args,
    }), ReportedToken);
}

/// Reports any errors that have occurred during execution to stderr
<<<<<<< HEAD
pub fn reportErrors(self: *Self, error_writer: std.io.AnyWriter) void {
=======
pub fn reportErrors(self: *Self) void {
>>>>>>> 182ad47f
    if (!self.diagnostics.hasErrors()) {
        return;
    }
    const msg_data = self.diagnostics.errors.items(.msg);
    for (msg_data, 0..) |msg, index| {
        self.options.error_writer.print(" - {s}", .{msg}) catch unreachable;
        if (index < msg_data.len) {
            self.options.error_writer.print("\n", .{}) catch unreachable;
        }
    }
}

/// Fetches the next byte from the program
fn fetchAndIncrement(self: *Self) VmError!u8 {
    if (self.program_counter >= self.bytecode.instructions.len) {
        self.report("Program counter ({d}) exceeded bounds of program ({d}).", .{ self.program_counter, self.bytecode.instructions.len });
        return error.OutOfProgramBounds;
    }
    defer self.program_counter += 1;
    return self.bytecode.instructions[self.program_counter];
}

/// Fetches the next instruction from the program
fn fetchInstruction(self: *Self) VmError!Opcode {
    const instruction = try self.fetchAndIncrement();
    return Opcode.fromByte(instruction) catch {
        self.report("Invalid opcode (" ++ HexFormat ++ ") encountered.", .{instruction});
        return error.InvalidOpcode;
    };
}

/// Fetches the next `count` bytes from the program
fn fetchAmount(self: *Self, count: usize) VmError![]const u8 {
    const end = self.program_counter + count;
    if (end > self.bytecode.instructions.len) {
        self.report("Program counter ({d}) exceeded bounds of program when fetching slice ({d}).", .{ end, self.bytecode.instructions.len });
        return error.OutOfProgramBounds;
    }
    defer self.program_counter += count;
    return self.bytecode.instructions[self.program_counter..end];
}

/// Fetches a number from the program
inline fn fetchNumber(self: *Self, comptime T: type) VmError!T {
    if (@sizeOf(T) / 8 != 0) {
        @compileError("Invalid number type size");
    }
    const bytes = try self.fetchAmount(@sizeOf(T));
    return switch (@typeInfo(T)) {
        .Int => std.mem.readInt(T, bytes[0..@sizeOf(T)], .big),
        .Float => utils.bytes.bytesToFloat(T, bytes, .big),
        inline else => @compileError("Invalid type"),
    };
}

/// Fetches a constant from the program and pushes it onto the stack
fn fetchConstant(self: *Self) VmError!Value {
    const index = try self.fetchNumber(u16);
    if (index >= self.bytecode.constants.len) {
        self.report("Constant index ({d}) exceeded bounds of constants ({d}).", .{ index, self.bytecode.constants.len });
        return error.OutOfProgramBounds;
    }
    return self.bytecode.constants[index];
}

/// Gets the active iterator or returns null
fn getActiveIterator(self: *Self) VmError!*Iterator {
    const index = self.active_iterator_index orelse {
        self.report("No active iterator found", .{});
        return VmError.GenericError;
    };
    const iterator = self.active_iterator_stack.getPtr(index) catch {
        self.report("No active iterator found", .{});
        return VmError.GenericError;
    };
    return iterator;
}

/// Removes the active iterator
fn removeActiveIterator(self: *Self) VmError!void {
    _ = self.active_iterator_stack.pop() catch {
        self.report("Failed to remove active iterator", .{});
        return VmError.StackUnderflow;
    };
    self.active_iterator_index = if (self.active_iterator_stack.size() > 0) self.active_iterator_stack.size() - 1 else null;
}

/// Sets the active iterator
fn setActiveIterator(self: *Self, iterator: Iterator) VmError!void {
    self.active_iterator_stack.push(iterator) catch return VmError.OutOfMemory;
    self.active_iterator_index = self.active_iterator_stack.size() - 1;
}

/// Pushes a value onto the stack or reports and returns an error
fn pushOrError(self: *Self, value: Value) VmError!void {
    // std.debug.print("Pushing value onto stack: {s}\n", .{value});
    self.stack.push(value) catch |err| {
        self.report("Failed to push value onto stack: {any}", .{err});
        return error.StackOverflow;
    };
    // self.stack.dump();
}

fn freeValue(self: *Self, value: Value) void {
    switch (value) {
        .list => |list| {
            var iterator = list.iterator();
            while (iterator.next()) |entry| {
                self.freeValue(entry.value_ptr.*);
            }
        },
        .dict => |dict| {
            var iterator = dict.iterator();
            while (iterator.next()) |entry| {
                self.freeValue(entry.value_ptr.*);
            }
        },
        .string => |_| {
            // todo: separate interned strings from reg strings
            // don't free if interned
            // self.allocator().free(string);
        },
        else => {},
    }
}

/// Pops a value from the stack or reports and returns an error
fn popOrError(self: *Self) VmError!Value {
    // when last popped becomes the penultimate, we will free the memory since we're holding no more references to it
    if (self.last_popped) |last_popped| {
        self.freeValue(last_popped);
    }

    // std.debug.print("Popping value from stack: {s}\n", .{self.stack.peek() catch return VmError.StackUnderflow});
    self.last_popped = self.stack.pop() catch {
        self.report("Failed to pop value from stack: {s}", .{self.bytecode});
        return error.StackUnderflow;
    };
    // self.stack.dump();
    return self.last_popped.?;
}

/// Pops `N` values from the stack or reports and returns an error
fn popCountOrError(self: *Self, comptime N: comptime_int) VmError!utils.RepeatedTuple(Value, N) {
    var tuple: utils.RepeatedTuple(Value, N) = undefined;
    inline for (0..N) |index| {
        @field(tuple, std.fmt.comptimePrint("{d}", .{index})) = try self.popOrError();
    }
    return tuple;
}

/// Executes an arithmetic instruction
fn executeArithmetic(self: *Self, opcode: Opcode) VmError!void {
    const rhs: Value, const lhs: Value = try self.popCountOrError(2);

    // if the lhs is a string, we can assume we are concatenating
    if (lhs == .string) {
        const result = switch (opcode) {
            // "hello" + "world" = "helloworld"
            .add => blk: {
                if (rhs != .string) {
                    self.report("Attempted to concatenate string with non-string value: {s}", .{rhs});
                    return error.UnexpectedValueType;
                }

                const concatted = self.allocator().create(Value) catch |err| {
                    self.report("Failed to allocate memory for string concatenation: {any}", .{err});
                    return error.OutOfMemory;
                };

                concatted.* = lhs.concat(rhs, self.allocator()) catch |err| {
                    self.report("Failed to concatenate strings: {any}", .{err});
                    return error.GenericError;
                };

                // track object for GC
                try self.trackObject(concatted);
                break :blk concatted;
            },
            // "hello" ** 3 = "hellohellohello"
            .pow => blk: {
                if (rhs != .number) {
                    self.report("Attempted to raise string to non-number power: {s}", .{rhs});
                    return error.UnexpectedValueType;
                } else if (rhs.number < 0) {
                    self.report("Attempted to raise string to negative power: {d}", .{rhs.number});
                    return error.GenericError;
                }

                const power: usize = @intFromFloat(rhs.number);
                const concatted = try self.multiplyStr(lhs.string, power);
                errdefer self.allocator().free(concatted);

                const value = self.allocator().create(Value) catch |err| {
                    self.report("Failed to allocate memory for string power operation: {any}", .{err});
                    return error.OutOfMemory;
                };
                errdefer self.allocator().destroy(value);
                value.* = .{ .string = concatted };

                // track object for GC
                try self.trackObject(value);
                break :blk value;
            },
            inline else => {
                self.report("Unexpected opcode for string operation between {s} and {s}: {s}", .{ lhs, rhs, opcode });
                return error.GenericError;
            },
        };
        try self.pushOrError(result.*);
        return;
    }
    if (lhs != .number or rhs != .number) {
        self.report("Attempted to perform arithmetic on non-number values: {s} and {s}", .{ lhs, rhs });
        return error.UnexpectedValueType;
    }
    try self.pushOrError(.{ .number = switch (opcode) {
        .add => lhs.number + rhs.number,
        .sub => lhs.number - rhs.number,
        .mul => lhs.number * rhs.number,
        .div => lhs.number / rhs.number,
        .mod => @mod(lhs.number, rhs.number),
        .pow => std.math.pow(@TypeOf(lhs.number), lhs.number, rhs.number),
        inline else => unreachable,
    } });
}

fn executeComparison(self: *Self, opcode: Opcode) VmError!void {
    const rhs, const lhs = try self.popCountOrError(2);
    if (lhs != .number or rhs != .number) {
        self.report("Attempted to perform comparison on non-number values: {s} and {s}", .{ lhs, rhs });
        return error.UnexpectedValueType;
    }

    try self.pushOrError(nativeBoolToValue(switch (opcode) {
        .gt => lhs.number > rhs.number,
        .gt_eql => lhs.number >= rhs.number,
        .lt => lhs.number < rhs.number,
        .lt_eql => lhs.number <= rhs.number,
        inline else => unreachable,
    }));
}

/// Executes a logical instruction
fn executeLogical(self: *Self, opcode: Opcode) VmError!void {
    const rhs: Value, const lhs: Value = try self.popCountOrError(2);

    const result = switch (opcode) {
        .@"and" => lhs.@"and"(rhs) catch |err| {
            self.report("Failed to perform logical AND operation: {any}", .{err});
            return error.GenericError;
        },
        .@"or" => lhs.@"or"(rhs) catch |err| {
            self.report("Failed to perform logical OR operation: {any}", .{err});
            return error.GenericError;
        },
        .eql => nativeBoolToValue(lhs.equal(rhs)),
        .neql => nativeBoolToValue(!lhs.equal(rhs)),
        inline else => unreachable,
    };
    try self.pushOrError(result);
}

/// Multiplies a string by a power (e.g., "hello" ** 3 = "hellohellohello")
inline fn multiplyStr(self: *Self, value: []const u8, power: usize) ![]const u8 {
    const buf = self.allocator().alloc(u8, value.len * power) catch |err| {
        self.report("Failed to allocate memory for string power operation: {any}", .{err});
        return error.OutOfMemory;
    };

    // todo: is there a better way to do this?
    for (0..power) |index| {
        const start = index * value.len;
        const end = start + value.len;
        @memcpy(buf[start..end], value);
    }

    return buf;
}

/// Converts a native boolean to the value constant equivalent
inline fn nativeBoolToValue(value: bool) Value {
    return if (value) Value.True else Value.False;
}

test "ensure program results in correct value" {
    const ally = std.testing.allocator;
    const error_writer = std.io.getStdErr().writer().any();
    const result = try honey.compile(.{ .string = "1 + 2" }, .{
        .allocator = ally,
        .error_writer = error_writer,
    });
    defer result.deinit();
    var vm = Self.init(result.data, ally, .{
        .error_writer = error_writer,
    });
    defer vm.deinit();
    try vm.run();

    try std.testing.expectEqual(Value{ .number = 3 }, vm.getLastPopped().?);
}<|MERGE_RESOLUTION|>--- conflicted
+++ resolved
@@ -139,12 +139,8 @@
 pub const VmOptions = struct {
     /// If enabled, it will dump the bytecode into stderr before running the program
     dump_bytecode: bool = false,
-<<<<<<< HEAD
-    writer: std.io.AnyWriter,
-=======
     /// The writer used for reporting errors
     error_writer: std.io.AnyWriter,
->>>>>>> 182ad47f
 };
 
 /// Initializes the VM with the needed values
@@ -581,11 +577,7 @@
 }
 
 /// Reports any errors that have occurred during execution to stderr
-<<<<<<< HEAD
-pub fn reportErrors(self: *Self, error_writer: std.io.AnyWriter) void {
-=======
 pub fn reportErrors(self: *Self) void {
->>>>>>> 182ad47f
     if (!self.diagnostics.hasErrors()) {
         return;
     }
