--- conflicted
+++ resolved
@@ -510,14 +510,7 @@
                 self.report("Builtin not found: @{s}", .{builtin.identifier});
                 return VmError.GenericError;
             };
-<<<<<<< HEAD
             const output = run_func(self, args) catch return VmError.GenericError;
-=======
-            const output = run_func(self, args) catch |err| {
-                self.report("Failed to run builtin function: {any}", .{err});
-                return VmError.GenericError;
-            };
->>>>>>> c8a8a1b2
             try self.pushOrError(if (output) |value| value else Value.Void);
         },
         .iterable_begin => {
@@ -575,11 +568,7 @@
 }
 
 /// Reports any errors that have occurred during execution to stderr
-<<<<<<< HEAD
 pub fn report(self: *Self, error_writer: std.io.AnyWriter) void {
-=======
-pub fn reportErrors(self: *Self, error_writer: std.fs.File.Writer) void {
->>>>>>> c8a8a1b2
     if (!self.diagnostics.hasErrors()) {
         return;
     }
